BSD 3-Clause License

<<<<<<< HEAD
Copyright (c) 2023, George Zerveas
=======
Copyright (c) 2021, George Zerveas
>>>>>>> ca6ade3f
All rights reserved.

Redistribution and use in source and binary forms, with or without
modification, are permitted provided that the following conditions are met:

1. Redistributions of source code must retain the above copyright notice, this
   list of conditions and the following disclaimer.

2. Redistributions in binary form must reproduce the above copyright notice,
   this list of conditions and the following disclaimer in the documentation
   and/or other materials provided with the distribution.

3. Neither the name of the copyright holder nor the names of its
   contributors may be used to endorse or promote products derived from
   this software without specific prior written permission.

THIS SOFTWARE IS PROVIDED BY THE COPYRIGHT HOLDERS AND CONTRIBUTORS "AS IS"
AND ANY EXPRESS OR IMPLIED WARRANTIES, INCLUDING, BUT NOT LIMITED TO, THE
IMPLIED WARRANTIES OF MERCHANTABILITY AND FITNESS FOR A PARTICULAR PURPOSE ARE
DISCLAIMED. IN NO EVENT SHALL THE COPYRIGHT HOLDER OR CONTRIBUTORS BE LIABLE
FOR ANY DIRECT, INDIRECT, INCIDENTAL, SPECIAL, EXEMPLARY, OR CONSEQUENTIAL
DAMAGES (INCLUDING, BUT NOT LIMITED TO, PROCUREMENT OF SUBSTITUTE GOODS OR
SERVICES; LOSS OF USE, DATA, OR PROFITS; OR BUSINESS INTERRUPTION) HOWEVER
CAUSED AND ON ANY THEORY OF LIABILITY, WHETHER IN CONTRACT, STRICT LIABILITY,
OR TORT (INCLUDING NEGLIGENCE OR OTHERWISE) ARISING IN ANY WAY OUT OF THE USE
OF THIS SOFTWARE, EVEN IF ADVISED OF THE POSSIBILITY OF SUCH DAMAGE.<|MERGE_RESOLUTION|>--- conflicted
+++ resolved
@@ -1,10 +1,6 @@
 BSD 3-Clause License
 
-<<<<<<< HEAD
-Copyright (c) 2023, George Zerveas
-=======
 Copyright (c) 2021, George Zerveas
->>>>>>> ca6ade3f
 All rights reserved.
 
 Redistribution and use in source and binary forms, with or without
